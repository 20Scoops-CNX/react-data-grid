{
  "name": "react-data-grid",
  "version": "0.14.29",
  "description": "Data grid for React",
  "main": "src/index.js",
  "scripts": {
    "test": "gulp test",
    "prepublish": "gulp dist --release true",
    "debug-test": "gulp test --debug true",
    "examples": "gulp"
  },
  "repository": {
    "type": "git",
    "url": "git://github.com/adazzle/react-data-grid.git"
  },
  "keywords": [
    "react",
    "grid",
    "react-component"
  ],
  "peerDependencies": {
    "react": "~0.14.6",
    "react-dom": "~0.14.6"
  },
  "dependencies": {
    "classnames": "^1.2.0",
    "es5-shim": "^4.0.3",
    "fbjs": "^0.6.1",
    "object-assign": "^2.0.0",
<<<<<<< HEAD
    "react-contextmenu": "^1.4.0",
    "ron-react-autocomplete": "^3.0.0",
    "up": "^0.7.0"
=======
    "ron-react-autocomplete": "^3.0.0"
>>>>>>> 8fbc1e6c
  },
  "devDependencies": {
    "avcoveralls": "^1.0.0",
    "babel-core": "^6.7.4",
    "babel-eslint": "^4.1.6",
    "babel-loader": "^6.2.1",
    "babel-plugin-transform-class-properties": "^6.4.0",
    "babel-plugin-transform-es3-member-expression-literals": "^6.5.0",
    "babel-plugin-transform-es3-property-literals": "^6.5.0",
    "babel-plugin-transform-react-jsx": "^6.4.0",
    "babel-plugin-typecheck": "^3.6.1",
    "babel-preset-es2015": "^6.3.13",
    "babel-preset-react": "^6.3.13",
    "bootstrap": "^3.2.0",
    "browser-sync": "^2.9.0",
    "del": "^1.2.1",
    "eslint": "^1.10.3",
    "eslint-loader": "^1.2.0",
    "eslint-plugin-react": "^3.15.0",
    "faker": "^3.0.1",
    "gh-pages": "^0.2.0",
    "gulp": "^3.8.7",
    "gulp-changed": "^0.4.1",
    "gulp-concat": "^2.3.4",
    "gulp-eslint": "^1.1.1",
    "gulp-flatten": "0.0.2",
    "gulp-jasmine": "^0.3.0",
    "gulp-jshint": "^1.9.2",
    "gulp-less": "^1.3.3",
    "gulp-notify": "^1.4.1",
    "gulp-open": "^0.2.8",
    "gulp-react": "^2.0.0",
    "gulp-rename": "^1.2.0",
    "gulp-uglify": "^1.0.2",
    "gulp-util": "^3.0.0",
    "immutable": "^3.7.3",
    "istanbul-instrumenter-loader": "^0.1.2",
    "jasmine-core": "^2.2.0",
    "jquery": "^2.1.1",
    "karma": "^0.13.10",
    "karma-chrome-launcher": "^0.1.4",
    "karma-coverage": "^0.2.6",
    "karma-firefox-launcher": "^0.1.3",
    "karma-ie-launcher": "^0.1.5",
    "karma-jasmine": "^0.1.5",
    "karma-jasmine-matchers": "^0.1.3",
    "karma-junit-reporter": "^0.2.2",
    "karma-phantomjs-launcher": "^0.1.4",
    "karma-phantomjs-launcher-nonet": "^0.1.3",
    "karma-webpack": "^1.7.0",
    "merge-stream": "^0.1.5",
    "minimist": "^1.1.0",
    "moment": "^2.10.6",
    "pretty-hrtime": "^0.2.1",
    "react": "~0.14.6",
    "react-addons-test-utils": "^0.14.6",
    "react-dom": "~0.14.6",
    "react-router": "^0.13.3",
    "rewire": "^2.1.3",
    "rewire-webpack": "^1.0.0",
    "semver": "^5.0.3",
    "vinyl-source-stream": "^0.1.1",
    "webpack": "^1.12.10"
  },
  "author": "adazzle",
  "license": "MIT",
  "bugs": {
    "url": "https://github.com/adazzle/react-data-grid/issues"
  },
  "homepage": "https://github.com/adazzle/react-data-grid"
}<|MERGE_RESOLUTION|>--- conflicted
+++ resolved
@@ -27,13 +27,8 @@
     "es5-shim": "^4.0.3",
     "fbjs": "^0.6.1",
     "object-assign": "^2.0.0",
-<<<<<<< HEAD
     "react-contextmenu": "^1.4.0",
-    "ron-react-autocomplete": "^3.0.0",
-    "up": "^0.7.0"
-=======
     "ron-react-autocomplete": "^3.0.0"
->>>>>>> 8fbc1e6c
   },
   "devDependencies": {
     "avcoveralls": "^1.0.0",
