#### Migration from 2.X to 3.X

### Differences
### 2.0.0
<<<<<<< HEAD
 - Bundles `create-react-class` package with `react-data-grid`; 
 - react-contextmenu v1.6.2
   - exports ContextMenuLayer

### 3.0.0
 - Does not bundle `create-react-class` package with `react-data-grid`. It is specified as a peer dependency now;
 - react-contextmenu v2.9.2
   - exports ContextMenuTrigger
   - According to react-contextmenu, style css files are not included in react-contextmenu, need to refer to    this link https://github.com/vkbansal/react-contextmenu/blob/master/docs/usage.md#styling
    
=======
 - Bundles `create-react-class` package with `react-data-grid`;

### 3.0.0
 - <del>Does not bundle `create-react-class` package with `react-data-grid`. It is specified as a peer dependency now [1065](https://github.com/adazzle/react-data-grid/pull/1065);</del> ReactDataGrid is not longer dependent on `create-react-class` as all the components have been migrated to ES6 Classes ([#1078](https://github.com/adazzle/react-data-grid/pull/1078) and [#1094](https://github.com/adazzle/react-data-grid/pull/1094))
>>>>>>> ffecccf0

### Steps for a sucessfull migration
 - <del>Install create-react-class package (```npm install create-react-class```)</del> This is no longer required<|MERGE_RESOLUTION|>--- conflicted
+++ resolved
@@ -2,23 +2,15 @@
 
 ### Differences
 ### 2.0.0
-<<<<<<< HEAD
  - Bundles `create-react-class` package with `react-data-grid`; 
  - react-contextmenu v1.6.2
    - exports ContextMenuLayer
 
 ### 3.0.0
- - Does not bundle `create-react-class` package with `react-data-grid`. It is specified as a peer dependency now;
+ - <del>Does not bundle `create-react-class` package with `react-data-grid`. It is specified as a peer dependency now [1065](https://github.com/adazzle/react-data-grid/pull/1065);</del> ReactDataGrid is not longer dependent on `create-react-class` as all the components have been migrated to ES6 Classes ([#1078](https://github.com/adazzle/react-data-grid/pull/1078) and [#1094](https://github.com/adazzle/react-data-grid/pull/1094))
  - react-contextmenu v2.9.2
    - exports ContextMenuTrigger
-   - According to react-contextmenu, style css files are not included in react-contextmenu, need to refer to    this link https://github.com/vkbansal/react-contextmenu/blob/master/docs/usage.md#styling
-    
-=======
- - Bundles `create-react-class` package with `react-data-grid`;
-
-### 3.0.0
- - <del>Does not bundle `create-react-class` package with `react-data-grid`. It is specified as a peer dependency now [1065](https://github.com/adazzle/react-data-grid/pull/1065);</del> ReactDataGrid is not longer dependent on `create-react-class` as all the components have been migrated to ES6 Classes ([#1078](https://github.com/adazzle/react-data-grid/pull/1078) and [#1094](https://github.com/adazzle/react-data-grid/pull/1094))
->>>>>>> ffecccf0
+   - According to react-contextmenu, style css files are not included in react-contextmenu, need to refer to this link https://github.com/vkbansal/react-contextmenu/blob/master/docs/usage.md#styling
 
 ### Steps for a sucessfull migration
  - <del>Install create-react-class package (```npm install create-react-class```)</del> This is no longer required